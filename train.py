--- conflicted
+++ resolved
@@ -216,10 +216,6 @@
   print(f"Training A0C with max_iters {args.max_iters} and {args.noise_mode} noise")
   
   env = gym.make("CartLatAccel-v1", noise_mode=args.noise_mode, env_bs=args.env_bs)
-<<<<<<< HEAD
-  # TODO: use beta dist , act_bound=(-1, 1)
-=======
->>>>>>> 643019ae
   model = ActorCritic(env.observation_space.shape[-1], {"pi": [32], "vf": [32]}, env.action_space.shape[-1])
   
   a0c = A0C(env, model, env_bs=args.env_bs, debug=args.debug, n_trees=args.n_trees, noise_mode=args.noise_mode)
